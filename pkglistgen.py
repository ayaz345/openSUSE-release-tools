--- conflicted
+++ resolved
@@ -655,11 +655,8 @@
                     apiurl = 'https://api.opensuse.org/public'
                 else:
                     apiurl = 'https://api.suse.de/public'
-<<<<<<< HEAD
-                subprocess.call(
-                    [bs_mirrorfull, '--nodebug', '{}/build/{}/{}/{}'.format(apiurl, project, repo, arch), d])
-=======
                 args = [bs_mirrorfull]
+                args.append('--nodebug')
                 args.append('{}/build/{}/{}/{}'.format(apiurl, project, repo, arch))
                 args.append(d)
                 p = subprocess.Popen(args, stdout=subprocess.PIPE)
@@ -670,7 +667,6 @@
                     repo_update = True
                 if not repo_update:
                     continue
->>>>>>> 0d96bdaf
                 files = [os.path.join(d, f)
                          for f in os.listdir(d) if f.endswith('.rpm')]
                 fh = open(d + '.solv', 'w')
