# -*- coding: utf-8 -*-
#
# (C) 2014 mhrusecky@suse.cz, openSUSE.org
# (C) 2014 tchvatal@suse.cz, openSUSE.org
# Distribute under GPLv2 or GPLv3

import logging
from xml.etree import cElementTree as ET

import yaml
import re
import urllib2
import time

from osc import oscerr
from osc.core import change_review_state
from osc.core import delete_package
from osc.core import get_request
from osc.core import make_meta_url
from osc.core import makeurl
from osc.core import metafile
from osc.core import http_GET
from osc.core import http_POST
from osc.core import http_PUT


class StagingAPI(object):
    """
    Class containing various api calls to work with staging projects.
    """

    def __init__(self, apiurl):
        """
        Initialize instance variables
        """

        self.apiurl = apiurl
        self.rings = ['openSUSE:Factory:Rings:0-Bootstrap',
                      'openSUSE:Factory:Rings:1-MinimalX']
        self.ring_packages = self._generate_ring_packages()
        self.packages_staged = self._get_staged_requests()

    def makeurl(self, l, query=None):
        """
        Wrapper around osc's makeurl passing our apiurl
        :return url made for l and query
        """
        query = [] if not query else query
        return makeurl(self.apiurl, l, query)

    def _generate_ring_packages(self):
        """
        Generate dictionary with names of the rings
        :return dictionary with ring names
        """

        ret = {}

        for prj in self.rings:
            url = self.makeurl(['source', prj])
            root = http_GET(url)
            for entry in ET.parse(root).getroot().findall('entry'):
                ret[entry.attrib['name']] = prj
        return ret

    def _get_staged_requests(self):
        """
        Get all requests that are already staged
        :return dict of staged requests with their project and srid
        """

        packages_staged = dict()
        for prj in self.get_staging_projects():
            meta = self.get_prj_pseudometa(prj)
            for req in meta['requests']:
                packages_staged[req['package']] = {'prj': prj, 'rq_id': req['id']}

        return packages_staged

    def get_package_information(self, project, pkgname):
        """
        Get the revision packagename and source project to copy from
        based on content provided
        :param project: the project we are having the package in
        :param pkgname: name of the package we want to identify
        :return dict ( project, package, revision, md5sum )
        """

        package_info = {}

        url = self.makeurl(['source', project, pkgname])
        content = http_GET(url)
        root = ET.parse(content).getroot().find('linkinfo')
        package_info['srcmd5'] = root.attrib['srcmd5']
        package_info['rev'] = root.attrib['rev']
        package_info['project'] = root.attrib['project']
        package_info['package'] = root.attrib['package']
        return package_info

    def move_between_project(self, source_project, req_id,
                             destination_project):
        """
        Move selected package from one staging to another
        :param source_project: Source project
        :param request: request to move
        :param destination_project: Destination project
        """

        # Get the relevant information about source
        meta = self.get_prj_pseudometa(source_project)
        found = False
        for req in meta['requests']:
            if int(req['id']) == int(req_id):
                found = True
                break
        if not found:
            return None

        # Copy the package
        self.rq_to_prj(req_id, destination_project)
        # Delete the old one
        self.rm_from_prj(source_project, request_id=req_id,
                         msg='Moved to {}'.format(destination_project))

    def get_staging_projects(self):
        """
        Get all current running staging projects
        :return list of known staging projects
        """

        projects = []

        query = "id?match=starts-with(@name,'openSUSE:Factory:Staging:')"
        url = self.makeurl(['search', 'project', query])
        projxml = http_GET(url)
        root = ET.parse(projxml).getroot()
        for val in root.findall('project'):
            projects.append(val.get('name'))
        return projects

    def change_review_state(self, request_id, newstate, message=None,
                            by_group=None, by_user=None, by_project=None):
        """
        Change review state of the staging request
        :param request_id: id of the request
        :param newstate: state of the new request
        :param message: message for the review
        :param by_group, by_user, by_project: review type
        """

        message = '' if not message else message

        req = get_request(self.apiurl, str(request_id))
        if not req:
            raise oscerr.WrongArgs('Request {} not found'.format(request_id))

        for review in req.reviews:
            if review.by_group == by_group and \
               review.by_user == by_user and \
               review.by_project == by_project and \
               review.state == 'new':

                # call osc's function
                return change_review_state(self.apiurl, str(request_id),
                                           newstate,
                                           by_group=by_group,
                                           by_user=by_user,
                                           by_project=by_project)

        return False

    def accept_non_ring_request(self, request):
        """
        Accept review of requests that are not yet in any ring so we
        don't delay their testing.
        :param request: request to check
        """

        # Consolidate all data from request
        request_id = int(request.get('id'))
        action = request.findall('action')
        if not action:
            msg = 'Request {} has no action'.format(request_id)
            raise oscerr.WrongArgs(msg)
        # we care only about first action
        action = action[0]

        # Where are we targeting the package
        target_project = action.find('target').get('project')
        target_package = action.find('target').get('package')

        # If the values are empty it is no error
        if not target_project or not target_package:
            msg = 'no target/package in request {}, action {}; '
            msg = msg.format(request_id, action)
            logging.info(msg)

        # Verify the package ring
        ring = self.ring_packages.get(target_package, None)
        if not ring:
            # accept the request here
            message = 'No need for staging, not in tested ring projects.'
            self.change_review_state(request_id, 'accepted', message=message,
                                     by_group='factory-staging')

    def supseded_request(self, request):
        """
        Returns a staging info for a request or None
        :param request - a Request instance
        :return dict with 'prj' and 'rq_id' of the old request
        """
        # Consolidate all data from request
        request_id = int(request.get('id'))
        action = request.findall('action')
        if not action:
            msg = 'Request {} has no action'.format(request_id)
            raise oscerr.WrongArgs(msg)
        # we care only about first action
        action = action[0]

        # Where are we targeting the package
        target_project = action.find('target').get('project')
        target_package = action.find('target').get('package')

        # If the values are empty it is no error
        if not target_project or not target_package:
            msg = 'no target/package in request {}, action {}; '
            msg = msg.format(request_id, action)
            logging.info(msg)

        # If the package is currently tracked then we do the replacement
        stage_info = self.packages_staged.get(target_package, {'prj': '', 'rq_id': 0})
        if stage_info['rq_id'] != 0 and int(stage_info['rq_id']) != request_id:
            return stage_info
        return None

    def update_superseded_request(self, request):
        """
        Replace superseded requests that are already in some
        staging prj
        :param request: request we are checking if it is fine
        """

        stage_info = self.supseded_request(request)
        if stage_info:
            # Remove the old request
            self.rm_from_prj(stage_info['prj'], request_id=stage_info['rq_id'],
                                 review='declined', msg='Replaced by newer request')
            # Add the new one that should be replacing it
            self.rq_to_prj(request_id, stage_info['prj'])

    def get_open_requests(self):
        """
        Get all requests with open review for staging project
        that are not yet included in any staging project
        :return list of pending open review requests
        """

        requests = []

        # xpath query, using the -m, -r, -s options
        where = "@by_group='factory-staging'+and+@state='new'"

        query = "match=state/@name='review'+and+review[{}]".format(where)
        url = self.makeurl(['search', 'request'], query)
        f = http_GET(url)
        root = ET.parse(f).getroot()

        for rq in root.findall('request'):
            requests.append(rq)
        return requests

    def dispatch_open_requests(self):
        """
        Verify all requests and dispatch them to staging projects or
        approve them

        """

        # get all current pending requests
        requests = self.get_open_requests()
        # check if we can reduce it down by accepting some
        for rq in requests:
            self.accept_non_ring_request(rq)
            self.update_superseded_request(rq)

    def get_prj_pseudometa(self, project):
        """
        Gets project data from YAML in project description
        :param project: project to read data from
        :return structured object with metadata
        """

        url = make_meta_url('prj', project, self.apiurl)
        f = http_GET(url)
        root = ET.parse(f).getroot()
        description = root.find('description')
        # If YAML parsing fails, load default
        # FIXME: Better handling of errors
        # * broken description
        # * directly linked packages
        # * removed linked packages
        try:
            data = yaml.load(description.text)
            data['requests']
        except:
            data = yaml.load('requests: []')
        return data

    def set_prj_pseudometa(self, project, meta):
        """
        Sets project description to the YAML of the provided object
        :param project: project to save into
        :param meta: data to save
        """

        # Get current metadata
        url = make_meta_url('prj', project, self.apiurl)
        f = http_GET(url)
        root = ET.parse(f).getroot()
        # Find description
        description = root.find('description')
        # Order the requests and replace it with yaml
        meta['requests'] = sorted(meta['requests'], key=lambda x: x['id'])
        description.text = yaml.dump(meta)
        # Find title
        title = root.find('title')
        # Put something nice into title as well
        new_title = []
        for request in meta['requests']:
            new_title.append(request['package'])
        nt = ', '.join(sorted(new_title))
        title.text = nt[:240]
        # Write XML back
        url = make_meta_url('prj', project, self.apiurl, force=True)
        f = metafile(url, ET.tostring(root))
        http_PUT(f.url, file=f.filename)

    def _add_rq_to_prj_pseudometa(self, project, request_id, package):
        """
        Records request as part of the project within metadata
        :param project: project to record into
        :param request_id: request id to record
        :param package: package the request is about
        """

        data = self.get_prj_pseudometa(project)
        append = True
        for request in data['requests']:
            if request['package'] == package:
                request['id'] = request_id
                append = False
        if append:
            data['requests'].append({'id': request_id, 'package': package})
        self.set_prj_pseudometa(project, data)

    def get_request_id_for_package(self, project, package):
        """
        Query the request id from meta
        :param project: project the package is in
        :param package: package we want to query for
        """
        data = self.get_prj_pseudometa(project)
        for x in data['requests']:
            if x['package'] == package:
                return int(x['id'])
        return None

    def get_package_for_request_id(self, project, request_id):
        """
        Query the request id from meta
        :param project: project the package is in
        :param package: package we want to query for
        """
        data = self.get_prj_pseudometa(project)
        request_id = int(request_id)
        for x in data['requests']:
            if x['id'] == request_id:
                return x['package']
        return None

    def _remove_package_from_prj_pseudometa(self, project, package):
        """
        Delete request from the project pseudometa
        :param project: project to remove from
        :param package: package we want to remove from meta
        """

        data = self.get_prj_pseudometa(project)
        data['requests'] = filter(lambda x: x['package'] != package, data['requests'])
        self.set_prj_pseudometa(project, data)

    def rm_from_prj(self, project, package=None, request_id=None,
                    msg=None, review='accepted'):
        """
        Delete request from the project
        :param project: project to remove from
        :param request_id: request we want to remove
        :param msg: message for the log
        """

        if not request_id:
            request_id = self.get_request_id_for_package(project, package)
        if not package:
            package = self.get_package_for_request_id(project, request_id)
        if not package or not request_id:
            return

        self._remove_package_from_prj_pseudometa(project, package)
        delete_package(self.apiurl, project, package, force=True, msg=msg)
        self.set_review(request_id, project, state=review, msg=msg)

    def create_package_container(self, project, package, disable_build=False):
        """
        Creates a package container without any fields in project/package
        :param project: project to create it
        :param package: package name
        :param disable_build: should the package be created with build
                              flag disabled
        """
        dst_meta = '<package name="{}"><title/><description/></package>'
        dst_meta = dst_meta.format(package)
        if disable_build:
            root = ET.fromstring(dst_meta)
            elm = ET.SubElement(root, 'build')
            ET.SubElement(elm, 'disable')
            dst_meta = ET.tostring(root)

        url = self.makeurl(['source', project, package, '_meta'])
        http_PUT(url, data=dst_meta)

    def check_one_request(self, request, project):
        """
        Check if a staging request is ready to be approved. Reviews for
        the project are ignored, other open reviews will block the
        acceptance
        :param project: staging project
        :param request_id: request id to check

        """

        f = http_GET(self.makeurl(['request', str(request)]))
        root = ET.parse(f).getroot()

        # relevant info for printing
        package = str(root.find('action').find('target').attrib['package'])

        state = root.find('state').get('name')
        if state in ['declined', 'superseded', 'revoked']:
            return '{}: {}'.format(package, state)

        # instead of just printing the state of the whole request find
        # out who is remaining on the review and print it out,
        # otherwise print out that it is ready for approval and
        # waiting on others from GR to be accepted
        review_state = root.findall('review')
        failing_groups = []
        for i in review_state:
            if i.attrib['state'] == 'accepted':
                continue
            if i.get('by_project', None) == project:
                continue
            for attrib in ['by_group', 'by_user', 'by_project', 'by_package']:
                value = i.get(attrib, None)
                if value:
                    failing_groups.append(value)

        if not failing_groups:
            return None
        else:
            state = 'missing reviews: ' + ', '.join(failing_groups)
            return '{}: {}'.format(package, state)

    def check_ring_packages(self, project, requests):
        """
        Checks if packages from requests are in some ring or not
        :param project: project to check
        :param requests: list of requests to verify
        :return True (has ring packages) / False (has no ring packages)
        """

        for request in requests:
            pkg = self.get_package_for_request_id(project, request)
            if pkg in self.ring_packages:
                return True

        return False

    def check_project_status(self, project, verbose=False):
        """
        Checks a staging project for acceptance. Checks all open
        requests for open reviews and build status
        :param project: project to check
        :return true (ok)/false (empty prj) or list of strings with
                informations)
        """

        # Report
        report = list()

        # First ensure we dispatched the open requests so we do not
        # pass projects with update/superseded requests
        for request in self.get_open_requests():
            stage_info = self.supseded_request(request)
            if stage_info and stage_info['prj'] == project:
                return ['Request {} is superseded'.format(stage_info['rq_id'])]

        # all requests with open review
        requests = self.list_requests_in_prj(project)
        open_requests = set(requests)

        # all tracked requests - some of them might be declined, so we
        # don't see them above
        meta = self.get_prj_pseudometa(project)
        for req in meta['requests']:
            req = req['id']
            if req in open_requests:
                open_requests.remove(req)
            if req not in requests:
                requests.append(req)
        if open_requests:
<<<<<<< HEAD
            return ['Request(s) {} are not tracked but are open for the prj'.format(','.join(str(v) for v in open_requests))]
=======
            return ['Request(s) {} are not tracked but are open for the prj'.format(','.join(map(str, open_requests)))]
>>>>>>> debf755f

        # If we find no requests in staging then it is empty so we ignore it
        if not requests:
            return False

        # Check if the requests are acceptable and bail out on
        # first failure unless verbose as it is slow
        for request in requests:
            ret = self.check_one_request(request, project)
            if ret:
                report.append(ret)
                if not verbose:
                    break

        # Check the build/openQA only if we have some ring packages
        if self.check_ring_packages(project, requests):
            # Check the buildstatus
            buildstatus = self.gather_build_status(project)
            if buildstatus:
                # here no append as we are adding list to list
                report += self.generate_build_status_details(buildstatus, verbose)
            # Check the openqa state
            ret = self.find_openqa_state(project)
            if ret:
                report.append(ret)

        if report:
            return report
        else:
            # The only case we are green
            return True

    def days_since_last_freeze(self, project):
        """
        Checks the last update for the frozen links
        :param project: project to check
        :return age in days(float) of the last update
        """
        u = self.makeurl(['source', project, '_project'], {'meta': '1'})
        f = http_GET(u)
        root = ET.parse(f).getroot()
        for entry in root.findall('entry'):
            if entry.get('name') == '_frozenlinks':
                return (time.time() - float(entry.get('mtime')))/3600/24
        return 100000  # quite some!

    def find_openqa_state(self, project):
        """
        Checks the openqa state of the project
        :param project: project to check
        :return None or list with issue informations
        """
        u = self.makeurl(['build', project, 'images', 'x86_64', 'Test-DVD-x86_64'])
        f = http_GET(u)
        root = ET.parse(f).getroot()

        filename = None
        for binary in root.findall('binary'):
            filename = binary.get('filename', '')
            if filename.endswith('.iso'):
                break

        if not filename:
            return 'No ISO built in {}'.format(u)

        # don't look here - we will replace that once we have OBS<->openQA sync
        baseurl = 'http://opensuseqa.suse.de/openqa/testresults/openSUSE-Factory-staging'
        url = baseurl + '_' + project.split(':')[-1].lower() + '-x86_64-Build'
        result = re.match('Test-([\d\.]+)-Build(\d+)\.(\d+)-Media.iso',
                          filename)
        url += result.group(1)
        bn = int(result.group(2)) * 100 + int(result.group(3))
        url += '.{}'.format(bn)
        url += "-minimalx/results.json"

        try:
            f = urllib2.urlopen(url)
        except urllib2.HTTPError:
            return 'No openQA result (yet) for {}'.format(url)

        import json
        openqa = json.load(f)
        overall = openqa.get('overall', 'inprogress')
        if overall != 'ok':
            return "Openqa's overall status is {}".format(overall)

        for module in openqa['testmodules']:
            # zypper_in fails at the moment - urgent fix needed
            if module['result'] != 'ok' and module['name'] not in []:
                return "{} test failed".format(module['name'])

        return None

    def gather_build_status(self, project):
        """
        Checks whether everything is built in project
        :param project: project to check
        """
        # Get build results
        u = self.makeurl(['build', project, '_result'])
        f = http_GET(u)
        root = ET.parse(f).getroot()

        # Check them
        broken = []
        working = []
        # Iterate through repositories
        for results in root.findall('result'):
            building = False
            if results.get('state') not in ('published', 'unpublished') or results.get('dirty') == 'true':
                working.append({
                    'path': '{}/{}'.format(results.get('repository'),
                                           results.get('arch')),
                    'state': results.get('state')
                })
                building = True
            # Iterate through packages
            for node in results:
                # Find broken
                result = node.get('code')
                if result in ['broken', 'failed'] or (result == 'unresolvable' and not building):
                    broken.append({
                        'pkg': node.get('package'),
                        'state': result,
                        'path': '{}/{}'.format(results.get('repository'),
                                               results.get('arch'))
                    })

        # Print the results
        if not working and not broken:
            return None
        else:
            return [project, working, broken]

    def generate_build_status_details(self, details, verbose=False):
        """
        Generate list of strings for the buildstatus detail report.
        :param details: buildstatus informations about project
        :return list of strings for printing
        """

        retval = list()
        if not isinstance(details, list):
            return retval
        project, working, broken = details

        if working:
            retval.append('At least following repositories is still building:')
            for i in working:
                retval.append('    {}: {}'.format(i['path'], i['state']))
                if not verbose:
                    break
        if broken:
            retval.append('Following packages are broken:')
            for i in broken:
                retval.append('    {} ({}): {}'.format(i['pkg'], i['path'],
                                                       i['state']))

        return retval

    def rq_to_prj(self, request_id, project):
        """
        Links request to project - delete or submit
        :param request_id: request to link
        :param project: project to link into
        """
        # read info from sr
        tar_pkg = None

        req = get_request(self.apiurl, str(request_id))
        if not req:
            raise oscerr.WrongArgs('Request {} not found'.format(request_id))

        act = req.get_actions('submit')
        if act:
            tar_pkg = self.submit_to_prj(act[0], project)

        act = req.get_actions('delete')
        if act:
            tar_pkg = self.delete_to_prj(act[0], project)

        if not tar_pkg:
            msg = 'Request {} is not a submit or delete request'
            msg = msg.format(request_id)
            raise oscerr.WrongArgs(msg)

        # register the package name
        self._add_rq_to_prj_pseudometa(project, int(request_id), tar_pkg)

        # add review
        self.add_review(request_id, project)

        # now remove the staging checker
        self.change_review_state(request_id, 'accepted',
                                 by_group='factory-staging',
                                 message='Picked {}'.format(project))
        return True

    def delete_to_prj(self, act, project):
        """
        Hides Package in project
        :param act: action for delete request
        :param project: project to hide in
        """

        tar_pkg = act.tgt_package

        # create build disabled package
        self.create_package_container(project, tar_pkg, disable_build=True)
        # now trigger wipebinaries to emulate a delete
        url = self.makeurl(['build', project],
                           {'cmd': 'wipe', 'package': tar_pkg})
        http_POST(url)

        return tar_pkg

    def submit_to_prj(self, act, project):
        """
        Links sources from request to project
        :param act: action for submit request
        :param project: project to link into
        """

        src_prj = act.src_project
        src_rev = act.src_rev
        src_pkg = act.src_package
        tar_pkg = act.tgt_package

        disable_build = False
        if not self.ring_packages.get(tar_pkg):
            disable_build = True
        self.create_package_container(project, tar_pkg,
                                      disable_build=disable_build)

        # expand the revision to a md5
        url = self.makeurl(['source', src_prj, src_pkg],
                           {'rev': src_rev, 'expand': 1})
        f = http_GET(url)
        root = ET.parse(f).getroot()
        src_rev = root.attrib['srcmd5']
        src_vrev = root.attrib.get('vrev')

        # link stuff - not using linkpac because linkpac copies meta
        # from source
        root = ET.Element('link', package=src_pkg, project=src_prj,
                          rev=src_rev)
        if src_vrev:
            root.attrib['vrev'] = src_vrev
        url = self.makeurl(['source', project, tar_pkg, '_link'])
        http_PUT(url, data=ET.tostring(root))
        return tar_pkg

    def prj_from_letter(self, letter):
        if ':' in letter:  # not a letter
            return letter
        return 'openSUSE:Factory:Staging:%s' % letter

    def list_requests_in_prj(self, project):
        where = "@by_project='%s'+and+@state='new'" % project

        url = self.makeurl(['search', 'request', 'id'],
                           "match=state/@name='review'+and+review[%s]" % where)
        f = http_GET(url)
        root = ET.parse(f).getroot()
        list = []
        for rq in root.findall('request'):
            list.append(int(rq.get('id')))

        return list

    def add_review(self, request_id, by_project=None, by_group=None, msg=None):
        """
        Adds review by project to the request
        :param request_id: request to add review to
        :param project: project to assign review to
        """
        req = get_request(self.apiurl, str(request_id))
        if not req:
            raise oscerr.WrongArgs('Request {} not found'.format(request_id))
        for i in req.reviews:
            if by_project and i.by_project == by_project and i.state == 'new':
                return
            if by_group and i.by_group == by_group and i.state == 'new':
                return

        query = {}
        if by_project:
            query['by_project'] = by_project
            if not msg:
                msg = 'Being evaluated by staging project "{}"'
                msg = msg.format(by_project)
        if by_group:
            query['by_group'] = by_group
            if not msg:
                msg = 'Being evaluated by group "{}"'.format(by_group)
        if not query:
            raise oscerr.WrongArgs('We need a group or a project')
        query['cmd'] = 'addreview'
        url = self.makeurl(['request', str(request_id)], query)
        http_POST(url, data=msg)

    def set_review(self, request_id, project, state='accepted', msg=None):
        """
        Sets review for request done by project
        :param request_id: request to change review for
        :param project: project to do the review
        """
        req = get_request(self.apiurl, str(request_id))
        if not req:
            raise oscerr.WrongArgs('Request {} not found'.format(request_id))
        # don't try to change reviews if the request is dead
        if not req.state.name in ['new', 'review']:
            return
        cont = False
        for i in req.reviews:
            if i.by_project == project and i.state == 'new':
                cont = True
        if not cont:
            return
        if not msg:
            msg = 'Reviewed by staging project "{}" with result: "{}"'
            msg = msg.format(project, state)
        self.change_review_state(request_id, state, by_project=project,
                                 message=msg)

    def build_switch_prj(self, project, state):
        """
        Switch build state of project to desired state
        :param project: project to switch state for
        :param state: desired state for build
        """
        url = self.makeurl(['source', project, '_meta'])
        prjmeta = ET.parse(http_GET(url)).getroot()

        foundone = False
        for build in prjmeta.find('build'):
            if not build.get('repository', None) and not build.get('arch', None):
                build.tag = state
                foundone = True

        # need to add a global one
        if not foundone:
            ET.SubElement(prjmeta.find('build'), state)

        http_PUT(url, data=ET.tostring(prjmeta))

    def prj_frozen_enough(self, project):
        """
        Check if we can and should refreeze the prj"
        :param project the project to check
        :returns True if we can select into it
        """

        data = self.get_prj_pseudometa(project)
        if data['requests']:
            return True  # already has content

        # young enough
        if self.days_since_last_freeze(project) < 6.5:
            return True

        return False<|MERGE_RESOLUTION|>--- conflicted
+++ resolved
@@ -519,11 +519,7 @@
             if req not in requests:
                 requests.append(req)
         if open_requests:
-<<<<<<< HEAD
-            return ['Request(s) {} are not tracked but are open for the prj'.format(','.join(str(v) for v in open_requests))]
-=======
             return ['Request(s) {} are not tracked but are open for the prj'.format(','.join(map(str, open_requests)))]
->>>>>>> debf755f
 
         # If we find no requests in staging then it is empty so we ignore it
         if not requests:
